package peergos.tests;

import org.junit.runner.JUnitCore;
import org.junit.runner.Result;
import org.junit.runner.notification.Failure;
import peergos.storage.net.IP;
import peergos.user.UserContext;
import peergos.util.Args;

import java.io.IOException;

public class Tests
{

    public static void main(String[] args) throws IOException
    {
<<<<<<< HEAD
        Args.parse(args);
=======
        String clusterAddress = IP.getMyPublicAddress().getHostAddress();
        String coreNodeAddress, storageAddress;
        if (args.length >0)
            coreNodeAddress = args[0];
        else
            coreNodeAddress = clusterAddress;

        if (args.length >1)
            storageAddress = args[1];
        else
            storageAddress = clusterAddress;



>>>>>>> b292d1b8
//        testClass(Components.class);
//        testClass(ErasureCodes.class);
//        testClass(GaloisPolynomial.Test.class);
//        testClass(Crypto.class);
//        testClass(UserContext.Test.class);

<<<<<<< HEAD
        UserContext.Test.setClusterAddress(Args.getParameter("clusterAddress", IP.getMyPublicAddress().getHostAddress()));
        UserContext.Test.setCoreAddress(Args.getParameter("coreAddress", IP.getMyPublicAddress().getHostAddress()));
=======
        UserContext.Test.setCoreNodeAddress(coreNodeAddress);
        UserContext.Test.setStorageAddress(storageAddress);
>>>>>>> b292d1b8
        testClass(UserContext.Test.class);
//        testClass(CoreNode.class);
    }

    private static void testClass(Class c)
    {
        Result result = JUnitCore.runClasses(c);

        for (Failure failure : result.getFailures()) {
            System.out.println(failure.toString());
        }
    }
}<|MERGE_RESOLUTION|>--- conflicted
+++ resolved
@@ -14,37 +14,15 @@
 
     public static void main(String[] args) throws IOException
     {
-<<<<<<< HEAD
         Args.parse(args);
-=======
-        String clusterAddress = IP.getMyPublicAddress().getHostAddress();
-        String coreNodeAddress, storageAddress;
-        if (args.length >0)
-            coreNodeAddress = args[0];
-        else
-            coreNodeAddress = clusterAddress;
-
-        if (args.length >1)
-            storageAddress = args[1];
-        else
-            storageAddress = clusterAddress;
-
-
-
->>>>>>> b292d1b8
 //        testClass(Components.class);
 //        testClass(ErasureCodes.class);
 //        testClass(GaloisPolynomial.Test.class);
 //        testClass(Crypto.class);
 //        testClass(UserContext.Test.class);
 
-<<<<<<< HEAD
-        UserContext.Test.setClusterAddress(Args.getParameter("clusterAddress", IP.getMyPublicAddress().getHostAddress()));
-        UserContext.Test.setCoreAddress(Args.getParameter("coreAddress", IP.getMyPublicAddress().getHostAddress()));
-=======
-        UserContext.Test.setCoreNodeAddress(coreNodeAddress);
-        UserContext.Test.setStorageAddress(storageAddress);
->>>>>>> b292d1b8
+        UserContext.Test.setStorageAddress(Args.getParameter("clusterAddress", IP.getMyPublicAddress().getHostAddress()));
+        UserContext.Test.setCoreNodeAddress(Args.getParameter("coreAddress", IP.getMyPublicAddress().getHostAddress()));
         testClass(UserContext.Test.class);
 //        testClass(CoreNode.class);
     }
