--- conflicted
+++ resolved
@@ -175,14 +175,9 @@
         Multihash pkiServerNodeId = Cid.decode(pkiNodeId);
         System.setOut(new ConsolePrintStream());
         System.setErr(new ConsolePrintStream());
-<<<<<<< HEAD
         JavaScriptPoster relative = new JavaScriptPoster(false, isPublic, prefix);
         JavaScriptPoster absolute = new JavaScriptPoster(true, true, prefix);
-=======
-        JavaScriptPoster relative = new JavaScriptPoster(false, isPublic);
-        JavaScriptPoster absolute = new JavaScriptPoster(true, true);
         ScryptJS hasher = new ScryptJS();
->>>>>>> f6609c0f
 
         return isPeergosServer(relative)
                 .thenApply(isPeergosServer -> new Pair<>(isPeergosServer ? relative : absolute, isPeergosServer))
