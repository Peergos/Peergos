package peergos.shared.user;

import peergos.shared.corenode.CoreNode;
import peergos.shared.crypto.*;
import peergos.shared.crypto.asymmetric.*;
import peergos.shared.io.ipfs.multihash.*;
import peergos.shared.merklebtree.MaybeMultihash;
import peergos.shared.merklebtree.MerkleBTree;
import peergos.shared.storage.ContentAddressedStorage;
import peergos.shared.util.*;

import java.util.*;
import java.util.concurrent.*;

public class BtreeImpl implements Btree {
    private final CoreNode coreNode;
    private final ContentAddressedStorage dht;
    private static final boolean LOGGING = true;
    private final Map<PublicSigningKey, CompletableFuture<CommittedWriterData>> pending = new HashMap<>();

    public BtreeImpl(CoreNode coreNode, ContentAddressedStorage dht) {
        this.coreNode = coreNode;
        this.dht = dht;
    }

    private <T> T log(T result, String toPrint) {
        if (LOGGING)
            System.out.println(toPrint);
        return result;
    }

    private CompletableFuture<CommittedWriterData> getWriterData(MaybeMultihash hash) {
        if (!hash.isPresent())
<<<<<<< HEAD
            return CompletableFuture.completedFuture(WriterData.createEmpty());
        return dht.get(hash.get())
                .thenApply(dataOpt -> {
                    if (! dataOpt.isPresent())
                        throw new IllegalStateException("Couldn't retrieve WriterData from dht! " + hash);
                    return WriterData.fromCbor(dataOpt.get(), null);
=======
            return CompletableFuture.completedFuture(new CommittedWriterData(MaybeMultihash.EMPTY(), WriterData.createEmpty()));
        return dht.getData(hash.get())
                .thenApply(dataOpt -> {
                    if (! dataOpt.isPresent())
                        throw new IllegalStateException("Couldn't retrieve WriterData from dht! " + hash);
                    return new CommittedWriterData(hash, WriterData.fromCbor(CborObject.fromByteArray(dataOpt.get()), null));
>>>>>>> e6bfc3cb
                });
    }

    private CompletableFuture<CommittedWriterData> getWriterData(PublicSigningKey pubKey) {
        return coreNode.getMetadataBlob(pubKey)
                .thenCompose(this::getWriterData);
    }

    private CompletableFuture<CommittedWriterData> addToQueue(PublicSigningKey pubKey, CompletableFuture<CommittedWriterData> replacement) {
        synchronized (pending) {
            // This is subtle, but we need to ensure that there is only ever 1 thenAble waiting on the future for a given key
            // otherwise when the future completes, then the two or more waiters will both proceed with the existing hash,
            // and whoever commits first will win

            if (pending.containsKey(pubKey)) {
                return pending.put(pubKey, replacement);
            }
            pending.put(pubKey, replacement);
            return getWriterData(pubKey);
        }
    }

    @Override
    public CompletableFuture<Boolean> put(SigningKeyPair writer, byte[] mapKey, Multihash value) {
        PublicSigningKey publicWriterKey = writer.publicSigningKey;
        CompletableFuture<CommittedWriterData> future = new CompletableFuture<>();

        return addToQueue(publicWriterKey, future)
                .thenCompose(committed -> {
                    WriterData holder = committed.props;
                    MaybeMultihash btreeRootHash = holder.btree.isPresent() ? MaybeMultihash.of(holder.btree.get()) : MaybeMultihash.EMPTY();
                    return MerkleBTree.create(publicWriterKey, btreeRootHash, dht)
                            .thenCompose(btree -> btree.put(publicWriterKey, mapKey, value))
                            .thenApply(newRoot -> log(newRoot, "BTREE.put (" + ArrayOps.bytesToHex(mapKey)
                                    + ", " + value + ") => CAS(" + btreeRootHash + ", " + newRoot + ")"))
                            .thenCompose(newBtreeRoot -> holder.withBtree(newBtreeRoot)
                                    .commit(writer, committed.hash, coreNode, dht, future::complete))
                            .thenApply(x -> true);
                });
    }

    @Override
    public CompletableFuture<MaybeMultihash> get(PublicSigningKey writer, byte[] mapKey) {
        CompletableFuture<CommittedWriterData> future = new CompletableFuture<>();

        return addToQueue(writer, future)
                .thenCompose(committed -> {
                    future.complete(committed);
                    WriterData holder = committed.props;
                    MaybeMultihash btreeRootHash = holder.btree.isPresent() ? MaybeMultihash.of(holder.btree.get()) : MaybeMultihash.EMPTY();
                    return MerkleBTree.create(writer, btreeRootHash, dht)
                            .thenCompose(btree -> btree.get(mapKey))
                            .thenApply(maybe -> log(maybe, "BTREE.get (" + ArrayOps.bytesToHex(mapKey) + ", root="+btreeRootHash+" => " + maybe));
                });
    }

    @Override
    public CompletableFuture<Boolean> remove(SigningKeyPair writer, byte[] mapKey) {
        PublicSigningKey publicWriter = writer.publicSigningKey;
        CompletableFuture<CommittedWriterData> future = new CompletableFuture<>();

        return addToQueue(publicWriter, future)
                .thenCompose(committed -> {
                    WriterData holder = committed.props;
                    MaybeMultihash btreeRootHash = holder.btree.isPresent() ? MaybeMultihash.of(holder.btree.get()) : MaybeMultihash.EMPTY();
                    return MerkleBTree.create(publicWriter, btreeRootHash, dht)
                            .thenCompose(btree -> btree.delete(publicWriter, mapKey))
                            .thenApply(pair -> log(pair, "BTREE.rm (" + ArrayOps.bytesToHex(mapKey) + "  => " + pair))
                            .thenCompose(newBtreeRoot -> holder.withBtree(newBtreeRoot)
                                    .commit(writer, committed.hash, coreNode, dht, future::complete))
                            .thenApply(x -> true);
                });
    }
}<|MERGE_RESOLUTION|>--- conflicted
+++ resolved
@@ -1,5 +1,6 @@
 package peergos.shared.user;
 
+import peergos.shared.cbor.*;
 import peergos.shared.corenode.CoreNode;
 import peergos.shared.crypto.*;
 import peergos.shared.crypto.asymmetric.*;
@@ -31,21 +32,12 @@
 
     private CompletableFuture<CommittedWriterData> getWriterData(MaybeMultihash hash) {
         if (!hash.isPresent())
-<<<<<<< HEAD
-            return CompletableFuture.completedFuture(WriterData.createEmpty());
+            return CompletableFuture.completedFuture(new CommittedWriterData(MaybeMultihash.EMPTY(), WriterData.createEmpty()));
         return dht.get(hash.get())
-                .thenApply(dataOpt -> {
-                    if (! dataOpt.isPresent())
+                .thenApply(cborOpt -> {
+                    if (! cborOpt.isPresent())
                         throw new IllegalStateException("Couldn't retrieve WriterData from dht! " + hash);
-                    return WriterData.fromCbor(dataOpt.get(), null);
-=======
-            return CompletableFuture.completedFuture(new CommittedWriterData(MaybeMultihash.EMPTY(), WriterData.createEmpty()));
-        return dht.getData(hash.get())
-                .thenApply(dataOpt -> {
-                    if (! dataOpt.isPresent())
-                        throw new IllegalStateException("Couldn't retrieve WriterData from dht! " + hash);
-                    return new CommittedWriterData(hash, WriterData.fromCbor(CborObject.fromByteArray(dataOpt.get()), null));
->>>>>>> e6bfc3cb
+                    return new CommittedWriterData(hash, WriterData.fromCbor(cborOpt.get(), null));
                 });
     }
 
