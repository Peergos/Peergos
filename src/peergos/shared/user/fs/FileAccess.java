--- conflicted
+++ resolved
@@ -104,14 +104,8 @@
             throw new IllegalStateException("Need a writable pointer!");
         SymmetricKey metaKey = this.getMetaKey(writableFilePointer.baseKey);
         byte[] nonce = metaKey.createNonce();
-<<<<<<< HEAD
-        FileAccess fa = new FileAccess(this.parent2meta, ArrayOps.concat(nonce, metaKey.encrypt(newProps.serialize(), nonce)),
-                this.retriever, this.parentLink, this.fragmentHashes);
-        return context.uploadChunk(fa, writableFilePointer.location);
-=======
-        FileAccess fa = new FileAccess(this.parent2meta, ArrayOps.concat(nonce, metaKey.encrypt(newProps.serialize(), nonce)), this.retriever, this.parentLink);
-        return context.uploadChunk(fa, writableFilePointer.location, writableFilePointer.signer(), Collections.emptyList()); //TODO get fragment hashes from retriever
->>>>>>> 8011fbb3
+        FileAccess fa = new FileAccess(this.parent2meta, ArrayOps.concat(nonce, metaKey.encrypt(newProps.serialize(), nonce)), this.retriever, this.parentLink, this.fragmentHashes);
+        return context.uploadChunk(fa, writableFilePointer.location, writableFilePointer.signer());
     }
 
     public CompletableFuture<FileAccess> markDirty(FilePointer writableFilePointer, SymmetricKey newParentKey, UserContext context) {
@@ -121,14 +115,9 @@
         SymmetricLocationLink newParentLink = SymmetricLocationLink.create(newParentKey,
                 parentLink.target(writableFilePointer.baseKey),
                 parentLink.targetLocation(writableFilePointer.baseKey));
-<<<<<<< HEAD
         FileAccess fa = new FileAccess(newParentToMeta, properties, this.retriever, newParentLink, fragmentHashes);
-        return context.uploadChunk(fa, writableFilePointer.location)
-=======
-        FileAccess fa = new FileAccess(newParentToMeta, properties, this.retriever, newParentLink);
-        return context.uploadChunk(fa, writableFilePointer.location, //TODO get fragment hashes from retriever
-                writableFilePointer.signer(), Collections.emptyList())
->>>>>>> 8011fbb3
+        return context.uploadChunk(fa, writableFilePointer.location,
+                writableFilePointer.signer())
                 .thenApply(x -> fa);
     }
 
@@ -141,10 +130,10 @@
         if (!Arrays.equals(baseKey.serialize(), newBaseKey.serialize()))
             throw new IllegalStateException("FileAccess clone must have same base key as original!");
         FileProperties props = getFileProperties(baseKey);
-<<<<<<< HEAD
         FileAccess fa = FileAccess.create(newBaseKey, isDirectory() ? SymmetricKey.random() : getMetaKey(baseKey), props,
                 this.retriever, parentLocation, parentparentKey, fragmentHashes);
-        return context.uploadChunk(fa, new Location(context.user, entryWriterKey, newMapKey)).thenApply(b -> fa);
+        return context.uploadChunk(fa, new Location(context.signer.publicSigningKey, entryWriterKey.publicSigningKey, newMapKey), entryWriterKey)
+                .thenApply(b -> fa);
     }
 
     public static FileAccess fromCbor(CborObject cbor) {
@@ -160,15 +149,6 @@
 
         byte[] cryptree = ((CborObject.CborByteArray) values.get(new CborObject.CborString("c"))).value;
         return deserialize(cryptree, fragmentHashes);
-=======
-        FileAccess fa = FileAccess.create(newBaseKey, isDirectory() ? SymmetricKey.random() : getMetaKey(baseKey), props, this.retriever, parentLocation, parentparentKey);
-        //TODO get fragment hashes from retriever
-        return context.uploadChunk(fa,
-                new Location(context.signer.publicSigningKey, entryWriterKey.publicSigningKey, newMapKey),
-                entryWriterKey,
-                Collections.emptyList()
-        ).thenApply(b -> fa);
->>>>>>> 8011fbb3
     }
 
     private static FileAccess deserialize(byte[] raw, List<Multihash> fragmentHashes) {
