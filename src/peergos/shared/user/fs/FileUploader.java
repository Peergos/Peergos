package peergos.shared.user.fs;

import jsinterop.annotations.*;
import peergos.shared.crypto.*;
import peergos.shared.crypto.asymmetric.*;
import peergos.shared.crypto.symmetric.*;
import peergos.shared.user.*;
import peergos.shared.util.*;

import java.io.*;
import java.time.*;
import java.util.*;
import java.util.concurrent.*;
import java.util.stream.*;

public class FileUploader implements AutoCloseable {

    private final String name;
    private final long offset, length;
    private final FileProperties props;
    private final SymmetricKey baseKey, metaKey;
    private final long nchunks;
    private final Location parentLocation;
    private final SymmetricKey parentparentKey;
    private final ProgressConsumer<Long> monitor;
    private final int nOriginalFragments, nAllowedFalures;
    private final peergos.shared.user.fs.Fragmenter fragmenter;
    private final AsyncReader reader; // resettable input stream

    @JsConstructor
    public FileUploader(String name, AsyncReader fileData, int offsetHi, int offsetLow, int lengthHi, int lengthLow,
                        SymmetricKey baseKey, SymmetricKey metaKey, Location parentLocation, SymmetricKey parentparentKey,
                        ProgressConsumer<Long> monitor, FileProperties fileProperties, int nOriginalFragments, int nAllowedFalures) {
        long length = lengthLow + ((lengthHi & 0xFFFFFFFFL) << 32);
        if (fileProperties == null)
            this.props = new FileProperties(name, length, LocalDateTime.now(), false, Optional.empty());
        else
            this.props = fileProperties;
        if (baseKey == null) baseKey = SymmetricKey.random();

        fragmenter = nAllowedFalures == 0 ?
                new peergos.shared.user.fs.SplitFragmenter() : new peergos.shared.user.fs.ErasureFragmenter(nOriginalFragments, nAllowedFalures);

        long offset = offsetLow + ((offsetHi & 0xFFFFFFFFL) << 32);

        // Process and upload chunk by chunk to avoid running out of RAM, in reverse order to build linked list
        this.nchunks = length > 0 ? (length + Chunk.MAX_SIZE - 1) / Chunk.MAX_SIZE : 1;
        this.name = name;
        this.offset = offset;
        this.length = length;
        this.reader = fileData;
        this.baseKey = baseKey;
        this.metaKey = metaKey;
        this.parentLocation = parentLocation;
        this.parentparentKey = parentparentKey;
        this.monitor = monitor;
        this.nOriginalFragments = nOriginalFragments != -1 ? nOriginalFragments : EncryptedChunk.ERASURE_ORIGINAL;
        this.nAllowedFalures = nAllowedFalures != -1 ? nAllowedFalures : EncryptedChunk.ERASURE_ALLOWED_FAILURES;
    }

    public FileUploader(String name, AsyncReader fileData, long offset, long length, SymmetricKey baseKey, SymmetricKey metaKey, Location parentLocation, SymmetricKey parentparentKey,
                        ProgressConsumer<Long> monitor, FileProperties fileProperties, int nOriginalFragments, int nAllowedFalures) {
        this(name, fileData, (int)(offset >> 32), (int) offset, (int) (length >> 32), (int) length,
                baseKey, metaKey, parentLocation, parentparentKey, monitor, fileProperties, nOriginalFragments, nAllowedFalures);
    }

    public CompletableFuture<Location> uploadChunk(UserContext context, PublicSigningKey owner, SigningKeyPair writer, long chunkIndex,
                                                   Location currentLocation, ProgressConsumer<Long> monitor) {
	    System.out.println("uploading chunk: "+chunkIndex + " of "+name);

        long position = chunkIndex * Chunk.MAX_SIZE;

        long fileLength = length;
        boolean isLastChunk = fileLength < position + Chunk.MAX_SIZE;
        int length =  isLastChunk ? (int)(fileLength -  position) : Chunk.MAX_SIZE;
        byte[] data = new byte[length];
        return reader.readIntoArray(data, 0, data.length).thenCompose(b -> {
            byte[] nonce = context.randomBytes(TweetNaCl.SECRETBOX_NONCE_BYTES);
            Chunk chunk = new Chunk(data, metaKey, currentLocation.getMapKey(), nonce);
            LocatedChunk locatedChunk = new LocatedChunk(new Location(owner, writer.publicSigningKey, chunk.mapKey()), chunk);
            byte[] mapKey = context.randomBytes(32);
            Location nextLocation = new Location(owner, writer.publicSigningKey, mapKey);
            return uploadChunk(writer, props, parentLocation, parentparentKey, baseKey, locatedChunk,
                    nOriginalFragments, nAllowedFalures, nextLocation, context, monitor).thenApply(c -> nextLocation);
        });
    }

    public CompletableFuture<Location> upload(UserContext context, PublicSigningKey owner, SigningKeyPair writer, Location currentChunk) {
        long t1 = System.currentTimeMillis();
        Location originalChunk = currentChunk;

        List<Integer> input = IntStream.range(0, (int) nchunks).mapToObj(i -> Integer.valueOf(i)).collect(Collectors.toList());
        return Futures.reduceAll(input, currentChunk, (loc, i) -> uploadChunk(context, owner, writer, i, loc, monitor), (a, b) -> b)
                .thenApply(loc -> {
                    System.out.println("File encryption, erasure coding and upload took: " +(System.currentTimeMillis()-t1) + " mS");
                    return originalChunk;
                });
    }

    public static CompletableFuture<Boolean> uploadChunk(SigningKeyPair writer, FileProperties props, Location parentLocation, SymmetricKey parentparentKey,
                                                         SymmetricKey baseKey, LocatedChunk chunk, int nOriginalFragments, int nAllowedFalures, Location nextChunkLocation,
                                                         UserContext context, ProgressConsumer<Long> monitor) {
        EncryptedChunk encryptedChunk = chunk.chunk.encrypt();

        peergos.shared.user.fs.Fragmenter fragmenter = nAllowedFalures == 0 ?
                new peergos.shared.user.fs.SplitFragmenter() :
                new peergos.shared.user.fs.ErasureFragmenter(nOriginalFragments, nAllowedFalures);

        List<Fragment> fragments = encryptedChunk.generateFragments(fragmenter);
        System.out.println(StringUtils.format("Uploading chunk with %d fragments\n", fragments.size()));
        return context.uploadFragments(fragments, chunk.location.owner, monitor).thenCompose(hashes -> {
            FileRetriever retriever = new EncryptedChunkRetriever(chunk.chunk.nonce(), encryptedChunk.getAuth(), hashes, nextChunkLocation, fragmenter);
<<<<<<< HEAD
            FileAccess metaBlob = FileAccess.create(baseKey, chunk.chunk.key(), props, retriever, parentLocation, parentparentKey, hashes);
            return context.uploadChunk(metaBlob, new Location(chunk.location.owner, writer, chunk.chunk.mapKey()));
=======
            FileAccess metaBlob = FileAccess.create(baseKey, chunk.chunk.key(), props, retriever, parentLocation, parentparentKey);
            return context.uploadChunk(metaBlob, new Location(chunk.location.owner, writer.publicSigningKey, chunk.chunk.mapKey()), writer, hashes);
>>>>>>> 8011fbb3
        });
    }

    public void close() throws IOException  {
        reader.close();
    }
}<|MERGE_RESOLUTION|>--- conflicted
+++ resolved
@@ -110,13 +110,8 @@
         System.out.println(StringUtils.format("Uploading chunk with %d fragments\n", fragments.size()));
         return context.uploadFragments(fragments, chunk.location.owner, monitor).thenCompose(hashes -> {
             FileRetriever retriever = new EncryptedChunkRetriever(chunk.chunk.nonce(), encryptedChunk.getAuth(), hashes, nextChunkLocation, fragmenter);
-<<<<<<< HEAD
             FileAccess metaBlob = FileAccess.create(baseKey, chunk.chunk.key(), props, retriever, parentLocation, parentparentKey, hashes);
-            return context.uploadChunk(metaBlob, new Location(chunk.location.owner, writer, chunk.chunk.mapKey()));
-=======
-            FileAccess metaBlob = FileAccess.create(baseKey, chunk.chunk.key(), props, retriever, parentLocation, parentparentKey);
-            return context.uploadChunk(metaBlob, new Location(chunk.location.owner, writer.publicSigningKey, chunk.chunk.mapKey()), writer, hashes);
->>>>>>> 8011fbb3
+            return context.uploadChunk(metaBlob, new Location(chunk.location.owner, writer.publicSigningKey, chunk.chunk.mapKey()), writer);
         });
     }
 
